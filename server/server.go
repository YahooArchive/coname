// Copyright 2014-2015 The Dename Authors.
//
// Licensed under the Apache License, Version 2.0 (the "License"); you may not
// use this file except in compliance with the License. You may obtain a copy of
// the License at
//
// 	http://www.apache.org/licenses/LICENSE-2.0
//
// Unless required by applicable law or agreed to in writing, software
// distributed under the License is distributed on an "AS IS" BASIS, WITHOUT
// WARRANTIES OR CONDITIONS OF ANY KIND, either express or implied. See the
// License for the specific language governing permissions and limitations under
// the License.

package server

import (
	"crypto/rand"
	"crypto/sha256"
	"crypto/tls"
	"encoding/binary"
	"log"
	"net"
	"runtime"
	"sync"
	"time"

	"golang.org/x/net/context"

	"github.com/agl/ed25519"
	"github.com/andres-erbsen/clock"
	"github.com/yahoo/coname/common"
	"github.com/yahoo/coname/common/vrf"
	"github.com/yahoo/coname/proto"
	"github.com/yahoo/coname/server/kv"
	"github.com/yahoo/coname/server/replication"
	"github.com/yahoo/coname/server/replication/kvlog"

	"google.golang.org/grpc"
	"google.golang.org/grpc/credentials"
)

// TODO: make this a protobuf, Unmarshal from JSON
type Replica struct {
	PublicKey *proto.PublicKey
	Address   string // host:port
}

// Config encapsulates everything that needs to be specified about a single
// replica of one realm's keyserver to operate it.
// TODO: make this a protobuf, Unmarshal from JSON
type Config struct {
	Realm string

	ServerID, ReplicaID uint64
	RatificationKey     *[ed25519.PrivateKeySize]byte // [32]byte: secret; [32]byte: public
	VRFSecret           *[vrf.SecretKeySize]byte

	UpdateAddr, LookupAddr, VerifierAddr string
	UpdateTLS, LookupTLS, VerifierTLS    *tls.Config

	MinEpochInterval, MaxEpochInterval, RetryEpochInterval time.Duration
	// FIXME: tls.Config is not serializable, replicate relevant fields
}

// Keyserver manages a single end-to-end keyserver realm.
type Keyserver struct {
	realm               string
	serverID, replicaID uint64

	thresholdSigningIndex uint32
	sehKey                *[ed25519.PrivateKeySize]byte
	vrfSecret             *[vrf.SecretKeySize]byte

	db  kv.DB
	log replication.LogReplicator
	rs  proto.ReplicaState

	updateServer, lookupServer, verifierServer *grpc.Server
	updateListen, lookupListen, verifierListen net.Listener

	minEpochInterval, maxEpochInterval, retryEpochInterval time.Duration

	clk clock.Clock
	// state used for determining whether we should start a new epoch.
	// see replication.proto for explanation.
	leaderHint, canEpoch, mustEpoch       bool
	canEpochSet, mustEpochSet, retryEpoch *clock.Timer
	// rs.PendingUpdates is used as well

	vmb *VerifierBroadcast
	wr  *WaitingRoom

	stopOnce sync.Once
	stop     chan struct{}
	waitStop sync.WaitGroup
}

// Open initializes a new keyserver based on cfg, reads the persistent state and
// binds to the specified ports. It does not handle input: requests will block.
func Open(cfg *Config, db kv.DB, clk clock.Clock) (ks *Keyserver, err error) {
	log, err := kvlog.New(db, []byte{tableReplicationLogPrefix})
	if err != nil {
		return nil, err
	}

	ks = &Keyserver{
		realm:              cfg.Realm,
		serverID:           cfg.ServerID,
		replicaID:          cfg.ReplicaID,
		sehKey:             cfg.RatificationKey,
		vrfSecret:          cfg.VRFSecret,
		minEpochInterval:   cfg.MinEpochInterval,
		maxEpochInterval:   cfg.MaxEpochInterval,
		retryEpochInterval: cfg.RetryEpochInterval,
		db:                 db,
		log:                log,
		stop:               make(chan struct{}),
		wr:                 NewWaitingRoom(),

		leaderHint: true,

		clk:          clk,
		canEpochSet:  clk.Timer(0),
		mustEpochSet: clk.Timer(0),
		retryEpoch:   clk.Timer(0),
	}

	switch replicaStateBytes, err := db.Get(tableReplicaState); err {
	case ks.db.ErrNotFound():
		// ReplicaState zero value is valid initialization
	case nil:
		if err := ks.rs.Unmarshal(replicaStateBytes); err != nil {
			return nil, err
		}
	default:
		return nil, err
	}
	ks.resetEpochTimers(ks.rs.LastEpochDelimiter.Timestamp.Time())

	ks.vmb = NewVerifierBroadcast(ks.rs.NextIndexVerifier)

	if cfg.UpdateAddr != "" {
		ks.updateServer = grpc.NewServer(grpc.Creds(credentials.NewTLS(cfg.UpdateTLS)))
		proto.RegisterE2EKSUpdateServer(ks.updateServer, ks)
		ks.updateListen, err = net.Listen("tcp", cfg.UpdateAddr)
		if err != nil {
			return nil, err
		}
	}
	if cfg.LookupAddr != "" {
		ks.lookupServer = grpc.NewServer(grpc.Creds(credentials.NewTLS(cfg.LookupTLS)))
		proto.RegisterE2EKSLookupServer(ks.lookupServer, ks)
		ks.lookupListen, err = net.Listen("tcp", cfg.LookupAddr)
		if err != nil {
			ks.updateListen.Close()
			return nil, err
		}
	}
	if cfg.VerifierAddr != "" {
		ks.verifierServer = grpc.NewServer(grpc.Creds(credentials.NewTLS(cfg.VerifierTLS)))
		proto.RegisterE2EKSVerificationServer(ks.verifierServer, ks)
		ks.verifierListen, err = net.Listen("tcp", cfg.VerifierAddr)
		if err != nil {
			ks.updateListen.Close()
			ks.lookupListen.Close()
			return nil, err
		}
	}
	return ks, nil
}

// Start makes the keyserver start handling requests (forks goroutines).
func (ks *Keyserver) Start() {
	ks.log.Start(ks.rs.NextIndexLog)
	if ks.updateServer != nil {
		go ks.updateServer.Serve(ks.updateListen)
	}
	if ks.lookupServer != nil {
		go ks.lookupServer.Serve(ks.lookupListen)
	}
	if ks.verifierServer != nil {
		go ks.verifierServer.Serve(ks.verifierListen)
	}
	ks.waitStop.Add(1)
	go func() { ks.run(); ks.waitStop.Done() }()
}

// Stop cleanly shuts down the keyserver and then returns.
// TODO: figure out what will happen to connected clients?
func (ks *Keyserver) Stop() {
	ks.stopOnce.Do(func() {
		if ks.updateServer != nil {
			ks.updateServer.Stop()
		}
		if ks.lookupServer != nil {
			ks.lookupServer.Stop()
		}
		if ks.verifierServer != nil {
			ks.verifierServer.Stop()
		}
		close(ks.stop)
		ks.waitStop.Wait()
		ks.canEpochSet.Stop()
		ks.mustEpochSet.Stop()
		ks.retryEpoch.Stop()
		ks.log.Stop()
	})
}

// run is the CSP-style main loop of the keyserver. All code critical for safe
// persistence should be directly in run. All functions called from run should
// either interpret data and modify their mutable arguments OR interact with the
// network and disk, but not both.
func (ks *Keyserver) run() {
	var step proto.KeyserverStep
	wb := ks.db.NewBatch()
	for {
		select {
		case <-ks.stop:
			return
		case stepLogEntry := <-ks.log.WaitCommitted():
			stepBytes := stepLogEntry.Data
			if stepBytes == nil {
				continue // allow logs to skip slots for indexing purposes
			}
			if err := step.Unmarshal(stepBytes); err != nil {
				log.Panicf("invalid step pb in replicated log: %s", err)
			}
			// TODO: allow multiple steps per log entry (pipelining). Maybe
			// this would be better implemented at the log level?
			ks.step(&step, &ks.rs, wb)
			ks.rs.NextIndexLog++
			wb.Put(tableReplicaState, proto.MustMarshal(&ks.rs))
			if err := ks.db.Write(wb); err != nil {
				log.Panicf("sync step to db: %s", err)
			}
			wb.Reset()
			step.Reset()
<<<<<<< HEAD
			if deferredIO != nil {
				deferredIO()
			}
		case ks.leaderHint = <-ks.log.LeaderHintSet():
=======
		case ks.leaderHint = <-ks.leaderHintSet:
>>>>>>> 10472fc6
			ks.maybeEpoch()
		case <-ks.canEpochSet.C:
			ks.canEpoch = true
			ks.maybeEpoch()
		case <-ks.mustEpochSet.C:
			ks.mustEpoch = true
			ks.maybeEpoch()
		case <-ks.retryEpoch.C:
			ks.maybeEpoch()
		}
		runtime.Gosched()
	}
}

// step is called by run and changes the in-memory state. No i/o allowed.
func (ks *Keyserver) step(step *proto.KeyserverStep, rs *proto.ReplicaState, wb kv.Batch) {
	// ks: &const
	// step, rs, wb: &mut
	switch {
	case step.Update != nil:
		if err := common.VerifyUpdate( /*TODO(dmz): tree lookup*/ nil, step.Update.Update); err != nil {
			// TODO: return the client-bound error code
			return
		}
		// TODO(dmz): set entry in tree
		rs.PendingUpdates = true
		wb.Put(tableUpdateRequests(step.Update.Update.NewEntry.Index, ks.rs.LastEpochDelimiter.EpochNumber+1), proto.MustMarshal(step.Update))
		ks.verifierLogAppend(&proto.VerifierStep{Update: step.Update.Update}, rs, wb)

	case step.EpochDelimiter != nil:
		if step.EpochDelimiter.EpochNumber <= rs.LastEpochDelimiter.EpochNumber {
			return // a duplicate of this step has already been handled
		}
		rs.LastEpochDelimiter = *step.EpochDelimiter
		rs.PendingUpdates = false
		ks.resetEpochTimers(rs.LastEpochDelimiter.Timestamp.Time())

		seh := &proto.SignedEpochHead{
			Head: proto.TimestampedEpochHead_PreserveEncoding{proto.TimestampedEpochHead{
				Head: proto.EpochHead_PreserveEncoding{proto.EpochHead{
					RootHash:            nil, // TODO(dmz): ret.TreeProof = merklemap.GetRootHash()
					PreviousSummaryHash: rs.PreviousSummaryHash,
					Realm:               ks.realm,
					Epoch:               step.EpochDelimiter.EpochNumber,
				}, nil},
				Timestamp: step.EpochDelimiter.Timestamp,
			}, nil},
			Signatures: make(map[uint64][]byte, 1),
		}

		seh.Head.Head.UpdateEncoding()
		h := sha256.Sum256(seh.Head.Head.PreservedEncoding)
		rs.PreviousSummaryHash = h[:]

		seh.Head.UpdateEncoding()
		seh.Signatures[ks.replicaID] = ed25519.Sign(ks.sehKey, proto.MustMarshal(&seh.Head))[:]
		ks.log.Propose(context.TODO(), proto.MustMarshal(&proto.KeyserverStep{ReplicaSigned: seh}))
		// TODO: Propose may fail silently when replicas crash. We want to
		// keep retrying ReplicaRatifications because if not enough of
		// them go in, the epoch will not be properly signed. Note that it
		// is okay to create new epochs while we dont have signatures for the
		// last one, but we must eventually sign all of them, otherwise
		// verifiers will block indefinitely. It may or may not be worth
		// unifying this with epoch delimiter retry logic -- we need one epoch
		// delimiter per cluster but a majority of replicas need to sign.

	case step.ReplicaSigned != nil:
		rNew := step.ReplicaSigned
		dbkey := tableRatifications(rNew.Head.Head.Epoch, ks.serverID)
		switch rExistingBytes, err := ks.db.Get(dbkey); err {
		default: // not nil and not ignored
			log.Panicf("db.Get(tableRatifications(%d, %d)) failed: %s", rNew.Head.Head.Epoch, ks.serverID, err)
		case ks.db.ErrNotFound():
			wb.Put(dbkey, proto.MustMarshal(rNew))
		case nil:
			rExisting := new(proto.SignedEpochHead)
			if err := rExisting.Unmarshal(rExistingBytes); err != nil {
				log.Panicf("tableRatifications(%d, %d) invalid (this is our ID!): %s", rNew.Head.Head.Epoch, ks.serverID, err)
			}
			if !rExisting.Head.Equal(rNew.Head) {
				log.Panicf("tableRatifications(%d, %d) differs from another replica: %s (%#v != %#v)", rNew.Head.Head.Epoch, ks.serverID, rExisting.Head.VerboseEqual(rNew.Head), rExisting.Head, rNew.Head)
			}
			for id, sig := range rNew.Signatures {
				if _, already := rExisting.Signatures[id]; !already {
					rExisting.Signatures[id] = sig
				}
			}
			wb.Put(dbkey, proto.MustMarshal(rExisting))
			rNew = rExisting
		}
		// TODO: check against the cluster configuration that the signatures we
		// have are sufficient to pass verification. For now, 1 is a majority of 1.
		// Only put signatures into the verifier log once.
		if true {
			// FIXME: make sure sehs in verifier log are ordered by epoch
			ks.verifierLogAppend(&proto.VerifierStep{Epoch: rNew}, rs, wb)
		}
	case step.VerifierSigned != nil:
		rNew := step.VerifierSigned
		for id := range rNew.Signatures {
			if id == ks.serverID {
				log.Printf("verifier sent us an acclaimed signature with our id :/")
				continue
			}
			dbkey := tableRatifications(rNew.Head.Head.Epoch, id)
			wb.Put(dbkey, proto.MustMarshal(rNew))
			ks.wr.Notify(step.UID, nil)
		}
	default:
		log.Panicf("unknown step pb in replicated log: %#v", step)
	}
	return
}

// shouldEpoch returns true if this node should append an epoch delimiter to the
// log. see replication.proto for details.
func (ks *Keyserver) shouldEpoch() bool {
	return ks.leaderHint && (ks.mustEpoch || ks.canEpoch && ks.rs.PendingUpdates)
}

// maybeEpoch proposes an epoch delimiter for inclusion in the log if necessary.
func (ks *Keyserver) maybeEpoch() {
	if !ks.shouldEpoch() {
		return
	}
	ks.log.Propose(context.TODO(), proto.MustMarshal(&proto.KeyserverStep{EpochDelimiter: &proto.EpochDelimiter{
		EpochNumber: ks.rs.LastEpochDelimiter.EpochNumber + 1,
		Timestamp:   proto.Time(ks.clk.Now()),
	}}))
	ks.canEpochSet.Stop()
	ks.mustEpochSet.Stop()
	ks.retryEpoch.Reset(ks.retryEpochInterval)
}

func (ks *Keyserver) resetEpochTimers(t time.Time) {
	t2 := t.Add(ks.minEpochInterval)
	d := t2.Sub(ks.clk.Now())
	ks.canEpochSet.Reset(d)
	ks.mustEpochSet.Reset(d)
	ks.retryEpoch.Stop()
	ks.canEpoch = false
	ks.mustEpoch = false
}

func genUID() uint64 {
	var buf [8]byte
	if _, err := rand.Read(buf[:]); err != nil {
		log.Panicf("rand.Read: %s", err)
	}
	return binary.BigEndian.Uint64(buf[:])
}<|MERGE_RESOLUTION|>--- conflicted
+++ resolved
@@ -237,14 +237,7 @@
 			}
 			wb.Reset()
 			step.Reset()
-<<<<<<< HEAD
-			if deferredIO != nil {
-				deferredIO()
-			}
 		case ks.leaderHint = <-ks.log.LeaderHintSet():
-=======
-		case ks.leaderHint = <-ks.leaderHintSet:
->>>>>>> 10472fc6
 			ks.maybeEpoch()
 		case <-ks.canEpochSet.C:
 			ks.canEpoch = true
