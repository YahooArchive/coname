--- conflicted
+++ resolved
@@ -428,10 +428,6 @@
 			// duplicated), but it doesn't matter
 			wb.Put(tableRatifications(epochNr, id), sig)
 		}
-<<<<<<< HEAD
-		wb.Put(dbkey, proto.MustMarshal(seh))
-=======
->>>>>>> 4adfb3db
 
 		if epochNr == rs.LastEpochDelimiter.EpochNumber {
 			if rs.ThisReplicaNeedsToSignLastEpoch && newSEH.Signatures[ks.replicaID] != nil {
